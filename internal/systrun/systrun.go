// Copyright (c) 2025-present unTill Software Development Group B. V. and Contributors
// SPDX-License-Identifier: Apache-2.0

package systrun

import (
	"bytes"
	"fmt"
	"io"
	"log"
	"os"
	"os/exec"
	"path/filepath"
	"regexp"
	"strconv"
	"strings"

	"github.com/go-git/go-git/v5"
	"github.com/go-git/go-git/v5/plumbing/object"
	"github.com/stretchr/testify/require"
)

const (
	RemoteOrigin = "https://github.com/voedger/example"
)

type T interface {
	Errorf(format string, args ...interface{})
	FailNow()
	TempDir() string
	Helper()
}

// ExecRootCmdFunc defines the signature for the main execRootCmd function
type ExecRootCmdFunc func(args []string, version string) error

// RunSysTest executes a system test with the given parameters
// If testId contains no subfoldersthen a single git repo is created and reqmd receives a single folder as an argument
// Otherwise, each subfolder is treated as a separate path and separate git repos are created for each subfolder
<<<<<<< HEAD
func RunSysTest(t T, testsDir string, testID string, rootCmd ExecRootCmdFunc, version string) {
=======
func RunSysTest(t T, testsDir string, testId string, rootCmd ExecRootCmdFunc, args []string, version string) {
>>>>>>> cca9409d

	t.Helper()

	// Find sysTestData Dir using testId
	sysTestDataDir, err := findSysTestDataDir(testsDir, testId)
	require.NoError(t, err, "Failed to find sysTestData Dir for testId: %s", testId)

	testFolderAbsPaths := []string{}
	{
		// Check if sysTestDataDir contains subdirectories
		entries, err := os.ReadDir(sysTestDataDir)
		require.NoError(t, err, "Failed to read sysTestData Dir: %s", sysTestDataDir)

		for _, entry := range entries {
			if entry.IsDir() {
				absPath := filepathJoin(sysTestDataDir, entry.Name())
				testFolderAbsPaths = append(testFolderAbsPaths, absPath)
			}
		}
		if len(testFolderAbsPaths) == 0 {
			testFolderAbsPaths = append(testFolderAbsPaths, sysTestDataDir)
		}
	}

	// Parse golden data from all requirement directories
	goldenData, err := parseGoldenData(testFolderAbsPaths)
	require.NoError(t, err, "Failed to parse golden data")

	var allTempFolders []string
	var testArgs []string = []string{"reqmd", "trace"}

	commitHashes := make(map[string]string)

	// tempTestFolder keeps all test data for the current testId
	tempTestBaseFolder, err := filepath.Abs(filepath.Join(".testdata", testId))
	require.NoError(t, err, "Failed to get absolute path for tempTestBaseFolder: %s", tempTestBaseFolder)
	{
		// Remove tempTestFolder if it exists
		err = os.RemoveAll(tempTestBaseFolder)
		require.NoError(t, err, "Failed to remove tempTestFolder: %s", tempTestBaseFolder)

		// Create tempTestFolder
		err = os.MkdirAll(tempTestBaseFolder, 0755)
		require.NoError(t, err, "Failed to create tempTestFolder: %s", tempTestBaseFolder)
	}

	// Copy all test data to tempTestFolder and create git repos
	for _, testFolderAbsPath := range testFolderAbsPaths {
		tempFolderAlias := ""
		if len(testFolderAbsPaths) > 1 {
			tempFolderAlias = filepath.Base(testFolderAbsPath)
		}
		tempFolder := filepath.Join(tempTestBaseFolder, tempFolderAlias)
		err = os.MkdirAll(tempFolder, 0755)
		require.NoError(t, err, "Failed to create tempFolder: %s", tempFolder)

		allTempFolders = append(allTempFolders, tempFolder)

		// Copy root req and src to temp dirs
		copyDir(t, testFolderAbsPath, tempFolder)

		createGitRepo(t, tempFolder)
		commitAllFiles(t, tempFolder)
		commitHash := getCommitHash(t, tempFolder)
		commitHashes[tempFolderAlias] = commitHash

		// Prepare args
		testArgs = append(testArgs, tempFolder)
	}

	log.Println("commitHashes", commitHashes)

	// Replace placeholders in tempReqs
	replacePlaceholders(t, goldenData, commitHashes)

	// Run main.execRootCmd using args and version
	var stdout, stderr bytes.Buffer
	_ = execRootCmd(rootCmd, testArgs, version, &stdout, &stderr)

	// Check errors against all requirement directories
	validateErrors(t, &stderr, allTempFolders, goldenData)

	// Validate golden lines against all requirement directories
	validateGoldenLines(t, goldenData, allTempFolders)
}

func validateGoldenLines(t T, goldenData *goldenData, paths []string) {

	t.Helper()

	// Skip validation if no golden lines are defined
	if len(goldenData.lines) == 0 {
		return
	}

	// For each file path in goldenData.lines
	for goldenPath, expectedLines := range goldenData.lines {
		// Try each tempReq directory to find the file
		found := false

		for _, tempReq := range paths {
			// Construct full path to the actual file
			actualPath := filepathJoin(tempReq, goldenPath)

			// Read the actual file content using loadFileLines
			actualLines, err := loadFileLines(actualPath)
			if err != nil {
				// Try the next tempReq if file not found in this one
				continue
			}

			found = true

			// Compare number of lines
			if len(actualLines) != len(expectedLines) {
				t.Errorf("Line count mismatch in %s: expected %d lines, got %d lines\n%s",
					goldenPath, len(expectedLines), len(actualLines), strings.Join(actualLines, "\n"))
				break
			}

			// Compare each line
			for i, expectedLine := range expectedLines {
				if i >= len(actualLines) {
					t.Errorf("Missing line %d in %s", i+1, goldenPath)
					continue
				}

				if actualLines[i] != expectedLine {
					t.Errorf("Line mismatch in %s at line %d:\nexpected: %s\ngot: %s",
						goldenPath, i+1, expectedLine, actualLines[i])
				}
			}

			// File was found and processed, no need to check other tempReqs
			break
		}

		if !found {
			t.Errorf("Failed to find file %s in any of the provided directories", goldenPath)
		}
	}
}

// findSysTestDataDir locates the test data Dir for the given testId
func findSysTestDataDir(testsDir string, testId string) (string, error) {
	return filepathJoin(testsDir, testId), nil
}

// createGitRepo initializes a git repository in the given directory
func createGitRepo(t T, dir string) {
	// Initialize repository
	err := runGitCommand(dir, "init", "-b", "main")
	require.NoError(t, err, "Failed to initialize git repo in %s", dir)

	// Configure git user for commit
	err = runGitCommand(dir, "config", "user.name", "Test User")
	require.NoError(t, err, "Failed to set git user name")
	err = runGitCommand(dir, "config", "user.email", "test@example.com")
	require.NoError(t, err, "Failed to set git user Email")

	// Add a remote origin for test purposes
	err = runGitCommand(dir, "remote", "add", "origin", RemoteOrigin)
	require.NoError(t, err, "Failed to create origin remote")
}

// runGitCommand executes a git command with the given arguments in the specified directory
func runGitCommand(dir string, args ...string) error {
	var stdout, stderr bytes.Buffer
	cmd := exec.Command("git", args...)
	cmd.Dir = dir
	cmd.Stdout = &stdout
	cmd.Stderr = &stderr

	err := cmd.Run()
	if err != nil {
		return fmt.Errorf("git command failed: %v\nStderr: %s", err, stderr.String())
	}
	return nil
}

// copyDir copies files from source directory to target directory
func copyDir(t T, sourceDir, targetDir string) {
	// Read the source directory
	entries, err := os.ReadDir(sourceDir)
	if err != nil {
		if os.IsNotExist(err) {
			// Directory doesn't exist, create target directory with empty .gitkeep file
			err = os.MkdirAll(targetDir, 0755)
			require.NoError(t, err, "Failed to create directory: %s", targetDir)

			// Create empty .gitkeep file
			gitkeepPath := filepathJoin(targetDir, ".gitkeep")
			err = os.WriteFile(gitkeepPath, []byte{}, 0644)
			require.NoError(t, err, "Failed to create .gitkeep file: %s", gitkeepPath)
			return
		}
		require.NoError(t, err, "Failed to read directory: %s", sourceDir)
	}

	// Copy each entry
	for _, entry := range entries {
		sourcePath := filepathJoin(sourceDir, entry.Name())
		targetPath := filepathJoin(targetDir, entry.Name())

		if entry.IsDir() {
			// Create the target directory
			err := os.MkdirAll(targetPath, 0755)
			require.NoError(t, err, "Failed to create directory: %s", targetPath)

			// Recursively copy the subdirectory
			copyDir(t, sourcePath, targetPath)
		} else {
			// Read the file content
			content, err := os.ReadFile(sourcePath)
			require.NoError(t, err, "Failed to read file: %s", sourcePath)

			// Write the file content to the target path
			err = os.WriteFile(targetPath, content, 0644)
			require.NoError(t, err, "Failed to write file: %s", targetPath)
		}
	}
}

// commitAllFiles adds and commits all files in the given directory
func commitAllFiles(t T, dir string) {
	repo, err := git.PlainOpen(dir)
	require.NoError(t, err, "Failed to open git repository in %s", dir)

	// Get the worktree
	wt, err := repo.Worktree()
	require.NoError(t, err, "Failed to get worktree in %s", dir)

	// Add all files
	_, err = wt.Add(".")
	require.NoError(t, err, "Failed to add files in %s", dir)

	// Commit files
	_, err = wt.Commit("Initial commit", &git.CommitOptions{
		Author: &object.Signature{
			Name:  "Test User",
			Email: "test@example.com",
		},
	})
	require.NoError(t, err, "Failed to commit files in %s", dir)
}

// getCommitHash returns the current commit hash for the repository
func getCommitHash(t T, dir string) string {
	repo, err := git.PlainOpen(dir)
	require.NoError(t, err, "Failed to open git repository in %s", dir)

	// Get HEAD reference
	ref, err := repo.Head()
	require.NoError(t, err, "Failed to get HEAD reference in %s", dir)

	return ref.Hash().String()
}

// replacePlaceholders replaces {{.CommitHash}} in all goldenData.lines with the actual commit hash
func replacePlaceholders(_ T, goldenData *goldenData, commitHashes map[string]string) {
	// Replace in goldenData.lines
	for filePath, lines := range goldenData.lines {
		for i, line := range lines {
			if strings.Contains(line, "CommitHash") {
				for k, v := range commitHashes {
					placeholder := fmt.Sprintf("{{.CommitHash.%s}}", k)
					line = strings.ReplaceAll(line, placeholder, v)
					goldenData.lines[filePath][i] = line
				}
			}
		}
	}
}

// execRootCmd redirects stdout and stderr to capture output and call the main package's execRootCmd
func execRootCmd(rootCmd ExecRootCmdFunc, args []string, version string, stdout, stderr io.Writer) error {
	// Save the original stdout and stderr
	oldStdout, oldStderr := os.Stdout, os.Stderr

	// Create pipe readers and writers for stdout and stderr
	rOut, wOut, err := os.Pipe()
	if err != nil {
		return err
	}
	rErr, wErr, err := os.Pipe()
	if err != nil {
		return err
	}

	// Set the writers as stdout and stderr
	os.Stdout, os.Stderr = wOut, wErr

	// Create channels to prevent deadlocks
	outC := make(chan struct{})
	errC := make(chan struct{})

	// Copy the output in separate goroutines
	go func() {
		_, _ = io.Copy(stdout, rOut)
		close(outC)
	}()
	go func() {
		_, _ = io.Copy(stderr, rErr)
		close(errC)
	}()

	// Call the main function
	err = rootCmd(args, version)

	// Close the writers and wait for copying to complete
	wOut.Close()
	wErr.Close()
	<-outC
	<-errC

	// Restore stdout and stderr
	os.Stdout, os.Stderr = oldStdout, oldStderr

	return err
}

// validateErrors checks if the stderr output matches expected error patterns from goldenReqData
// stderr lines are parsed into `path`, `line` and `message` parts according to the formatting: `fmt.Sprintf("%s:%d: %s", err.FilePath, err.Line, err.Message)`
// Is a stderr line starts with `\t` it is appended to the previous line
// All lines in stderr must match at least one item in grd.errors
// All grd.errors items must match at least one line in stderr
// stderr lines and grd.errors items are matched using all parts of the stderr lines: `path`, `line` and `message`
func validateErrors(t T, stderr *bytes.Buffer, tempReqs []string, grd *goldenData) {

	t.Helper()

	// If no errors are expected and none occurred, return successfully
	if len(grd.errors) == 0 && stderr.Len() == 0 {
		return
	}

	// Parse stderr lines into structured format
	stderrLines := strings.Split(stderr.String(), "\n")
	parsedErrors := make(map[string]bool)

	// Regular expression to match error lines in format "path:line: message"
	errRegex := regexp.MustCompile(`^(.+):(\d+): (.+)$`)

	// Process lines, handling indented lines (starting with \t)
	var processedLines []string
	var currentLine string

	for _, line := range stderrLines {
		if line == "" {
			if currentLine != "" {
				processedLines = append(processedLines, currentLine)
				currentLine = ""
			}
			continue
		}

		if strings.HasPrefix(line, "\t") {
			// If line starts with \t, append it to the previous line
			if currentLine != "" {
				currentLine += " " + strings.TrimSpace(line)
			}
		} else {
			// If it's a new line, add the previous completed line to processedLines
			if currentLine != "" {
				processedLines = append(processedLines, currentLine)
			}
			currentLine = line
		}
	}

	// Add the last line if it exists
	if currentLine != "" {
		processedLines = append(processedLines, currentLine)
	}

	for _, line := range processedLines {
		matches := errRegex.FindStringSubmatch(line)
		if len(matches) != 4 {
			// This line doesn't match our expected format
			t.Errorf("Unexpected error format: %s", line)
			continue
		}

		filePath := matches[1]
		lineNum, _ := strconv.Atoi(matches[2])
		message := matches[3]

		// Try to make path relative to each tempReq directory
		errorFound := false
		relPathFound := false

		for _, tempReq := range tempReqs {
			// Make path relative to tempReqs for comparison with golden data
			relPath, err := filepath.Rel(tempReq, filePath)
			if err != nil {
				continue
			}

			relPathFound = true

			// Normalize path for comparison
			relPath = filepath.ToSlash(relPath)

			// Check if this error matches any expected errors
			// Iterate through all expected errors in goldenReqData
			for goldFilePath, lineErrors := range grd.errors {
				// Get base filename for comparison
				goldFileName := filepath.Base(goldFilePath)
				errFileName := filepath.Base(filePath)

				// Check if filenames match
				if strings.EqualFold(goldFileName, errFileName) {
					// For each line number in the golden errors
					for goldLineNum, regexps := range lineErrors {
						// For each regex pattern for this line number
						for _, regexp := range regexps {
							// Create a test string that combines the elements for matching
							testString := fmt.Sprintf("%s:%d: %s", relPath, lineNum, message)

							// Check if the regex matches
							if regexp.MatchString(testString) {
								errorFound = true
								// Mark this expected error as found
								key := fmt.Sprintf("%s:%d:%s", goldFilePath, goldLineNum, regexp.String())
								parsedErrors[key] = true
								break
							}
						}
						if errorFound {
							break
						}
					}
				}
				if errorFound {
					break
				}
			}

			if errorFound {
				break
			}
		}

		// If we couldn't make a relative path from any tempReq directory
		if !relPathFound {
			t.Errorf("Failed to get relative path for %s from any tempReqs directory", filePath)
			continue
		}

		// If error doesn't match any expected errors, fail the test
		if !errorFound {
			t.Errorf("Unexpected error: %s", line)
		}
	}

	// Check that all expected errors were found
	for goldFilePath, lineErrors := range grd.errors {
		for goldLineNum, regexps := range lineErrors {
			for _, regexp := range regexps {
				key := fmt.Sprintf("%s:%d:%s", goldFilePath, goldLineNum, regexp.String())
				if !parsedErrors[key] {
					t.Errorf("Expected error not found in stderr: %s line %d: %s", goldFilePath, goldLineNum, regexp.String())
				}
			}
		}
	}
}

func filepathJoin(elem ...string) string {
	return filepath.ToSlash(filepath.Join(elem...))
}

// loadFileLines loads and splits the file content into lines
func loadFileLines(filePath string) ([]string, error) {
	content, err := os.ReadFile(filePath)
	if err != nil {
		return nil, fmt.Errorf("failed to read file: %v", err)
	}

	// Replace all Windows CRLF with LF and split content into lines
	normalized := strings.ReplaceAll(string(content), "\r\n", "\n")
	normalized = strings.ReplaceAll(normalized, "\r", "\n")

	// Split on LF
	lines := strings.Split(normalized, "\n")

	return lines, nil
}<|MERGE_RESOLUTION|>--- conflicted
+++ resolved
@@ -37,11 +37,7 @@
 // RunSysTest executes a system test with the given parameters
 // If testId contains no subfoldersthen a single git repo is created and reqmd receives a single folder as an argument
 // Otherwise, each subfolder is treated as a separate path and separate git repos are created for each subfolder
-<<<<<<< HEAD
-func RunSysTest(t T, testsDir string, testID string, rootCmd ExecRootCmdFunc, version string) {
-=======
-func RunSysTest(t T, testsDir string, testId string, rootCmd ExecRootCmdFunc, args []string, version string) {
->>>>>>> cca9409d
+func RunSysTest(t T, testsDir string, testId string, rootCmd ExecRootCmdFunc, version string) {
 
 	t.Helper()
 
